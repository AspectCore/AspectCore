--- conflicted
+++ resolved
@@ -337,20 +337,6 @@
             ilGenerator.Emit(OpCodes.Call, mi);
         }
 
-        /// <summary>
-<<<<<<< HEAD
-        /// 
-        /// </summary>
-        /// <param name="ilGenerator"></param>
-        /// <param name="value"></param>
-        /// <param name="valueType"></param>
-=======
-        /// 发出设置默认值或赋值
-        /// </summary>
-        /// <param name="ilGenerator">ILGenerator</param>
-        /// <param name="value">值</param>
-        /// <param name="valueType">类型</param>
->>>>>>> c09e1d66
         public static void EmitConstant(this ILGenerator ilGenerator, object value, Type valueType)
         {
             if (ilGenerator == null)
@@ -1400,18 +1386,6 @@
             }
         }
 
-        /// <summary>
-<<<<<<< HEAD
-        /// 
-        /// </summary>
-        /// <param name="ilGenerator"></param>
-        /// <param name="value"></param>
-=======
-        /// 推送decimal的等效字节到计算堆栈，分配并调用构造函数
-        /// </summary>
-        /// <param name="ilGenerator">ILGenerator</param>
-        /// <param name="value">值</param>
->>>>>>> c09e1d66
         private static void EmitDecimalBits(this ILGenerator ilGenerator, decimal value)
         {
             int[] bits = Decimal.GetBits(value);
