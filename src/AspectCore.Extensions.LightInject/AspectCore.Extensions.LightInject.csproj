﻿<Project Sdk="Microsoft.NET.Sdk">

  <Import Project="..\..\build\common.props" />
  
  <PropertyGroup>
    <Description>Interceptor and dynamicProxy support for LightInject via AspectCore Framework.</Description>	
    <PackageTags>DynamicProxy;Aop;LightInject;AspectCore</PackageTags>
    <PackageReleaseNotes>Interceptor and dynamicProxy support for LightInject via AspectCore Framework.</PackageReleaseNotes>
    <GeneratePackageOnBuild>false</GeneratePackageOnBuild>	
    <TargetFramework>netstandard2.0</TargetFramework>
    <PublishRepositoryUrl>true</PublishRepositoryUrl>
    <IncludeSymbols>true</IncludeSymbols>
    <SymbolPackageFormat>snupkg</SymbolPackageFormat>
  </PropertyGroup>

  <ItemGroup>
    <PackageReference Include="Microsoft.SourceLink.GitHub" Version="1.0.0" PrivateAssets="All" />
  </ItemGroup>

  <ItemGroup>
<<<<<<< HEAD
    <PackageReference Include="LightInject" Version="6.3.4" />
=======
    <PackageReference Include="LightInject" Version="6.4.0" />
>>>>>>> 11e5ca97
  </ItemGroup>
  <ItemGroup>
    <ProjectReference Include="..\AspectCore.Core\AspectCore.Core.csproj" />
  </ItemGroup>
</Project>
<|MERGE_RESOLUTION|>--- conflicted
+++ resolved
@@ -18,11 +18,7 @@
   </ItemGroup>
 
   <ItemGroup>
-<<<<<<< HEAD
-    <PackageReference Include="LightInject" Version="6.3.4" />
-=======
     <PackageReference Include="LightInject" Version="6.4.0" />
->>>>>>> 11e5ca97
   </ItemGroup>
   <ItemGroup>
     <ProjectReference Include="..\AspectCore.Core\AspectCore.Core.csproj" />
