--- conflicted
+++ resolved
@@ -3,11 +3,7 @@
   <Import Project="..\..\build\common.props" />
 
   <PropertyGroup>
-<<<<<<< HEAD
-    <TargetFrameworks>net5.0;netcoreapp3.1;netcoreapp2.1</TargetFrameworks>
-=======
-    <TargetFrameworks>netcoreapp3.1</TargetFrameworks>
->>>>>>> 11e5ca97
+    <TargetFrameworks>net5.0;netcoreapp3.1</TargetFrameworks>
     <PublishRepositoryUrl>true</PublishRepositoryUrl>
     <IncludeSymbols>true</IncludeSymbols>
     <SymbolPackageFormat>snupkg</SymbolPackageFormat>
@@ -16,23 +12,11 @@
   <ItemGroup>
     <PackageReference Include="Microsoft.SourceLink.GitHub" Version="1.0.0" PrivateAssets="All" />
   </ItemGroup>
-<<<<<<< HEAD
 
   <ItemGroup Condition=" '$(TargetFramework)' == 'netcoreapp3.1' or '$(TargetFramework)' == 'net5.0' ">
     <FrameworkReference Include="Microsoft.AspNetCore.App" />
   </ItemGroup>
 
-  <ItemGroup Condition=" '$(TargetFramework)' == 'netcoreapp2.1' ">
-    <PackageReference Include="Microsoft.AspNetCore.App" />
-  </ItemGroup>
-
-=======
-  
-  <ItemGroup Condition="$(TargetFramework) == 'netcoreapp3.1'">
-    <FrameworkReference Include="Microsoft.AspNetCore.App" />
-  </ItemGroup>
-
->>>>>>> 11e5ca97
   <ItemGroup>
     <ProjectReference Include="..\AspectCore.Extensions.AspectScope\AspectCore.Extensions.AspectScope.csproj" />
     <ProjectReference Include="..\AspectCore.Extensions.DataAnnotations\AspectCore.Extensions.DataAnnotations.csproj" />
