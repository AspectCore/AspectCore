﻿<Project Sdk="Microsoft.NET.Sdk">

  <PropertyGroup>
<<<<<<< HEAD
    <TargetFrameworks>net5.0;netcoreapp3.1;netcoreapp2.1</TargetFrameworks>
=======
    <TargetFramework>netcoreapp3.1</TargetFramework>
>>>>>>> 11e5ca97
    <DebugType>portable</DebugType>
    <AssemblyName>AspectCore.Extensions.Reflection.Test</AssemblyName>
    <PackageId>AspectCore.Extensions.Reflection.Test</PackageId>
    <GenerateRuntimeConfigurationFiles>true</GenerateRuntimeConfigurationFiles>
    <GenerateAssemblyConfigurationAttribute>false</GenerateAssemblyConfigurationAttribute>
    <GenerateAssemblyCompanyAttribute>false</GenerateAssemblyCompanyAttribute>
    <GenerateAssemblyProductAttribute>false</GenerateAssemblyProductAttribute>
  </PropertyGroup>

  <ItemGroup>
    <ProjectReference Include="..\..\src\AspectCore.Extensions.Reflection\AspectCore.Extensions.Reflection.csproj" />
  </ItemGroup>

  <ItemGroup>
    <PackageReference Include="Microsoft.NET.Test.Sdk" Version="16.8.3" />
    <PackageReference Include="System.ComponentModel.TypeConverter" Version="4.3.0" />
<<<<<<< HEAD
    <PackageReference Include="xunit.runner.visualstudio" Version="2.4.3">
=======
    <PackageReference Include="xunit.runner.visualstudio" Version="2.4.0-beta.1.build3945">
>>>>>>> 11e5ca97
      <PrivateAssets>all</PrivateAssets>
      <IncludeAssets>runtime; build; native; contentfiles; analyzers; buildtransitive</IncludeAssets>
    </PackageReference>
    <PackageReference Include="System.Runtime.Serialization.Primitives" Version="4.3.0" />
    <PackageReference Include="xunit" Version="2.4.1" />
    <PackageReference Include="System.Reflection" Version="4.3.0" />
    <PackageReference Include="System.Linq" Version="4.3.0" />
    <PackageReference Include="NSubstitute" Version="2.0.3" />
  </ItemGroup>

  <ItemGroup>
    <Service Include="{82a7f48d-3b50-4b1e-b82e-3ada8210c358}" />
  </ItemGroup>

</Project><|MERGE_RESOLUTION|>--- conflicted
+++ resolved
@@ -1,11 +1,7 @@
 ﻿<Project Sdk="Microsoft.NET.Sdk">
 
   <PropertyGroup>
-<<<<<<< HEAD
-    <TargetFrameworks>net5.0;netcoreapp3.1;netcoreapp2.1</TargetFrameworks>
-=======
-    <TargetFramework>netcoreapp3.1</TargetFramework>
->>>>>>> 11e5ca97
+    <TargetFrameworks>net5.0;netcoreapp3.1</TargetFrameworks>
     <DebugType>portable</DebugType>
     <AssemblyName>AspectCore.Extensions.Reflection.Test</AssemblyName>
     <PackageId>AspectCore.Extensions.Reflection.Test</PackageId>
@@ -22,11 +18,7 @@
   <ItemGroup>
     <PackageReference Include="Microsoft.NET.Test.Sdk" Version="16.8.3" />
     <PackageReference Include="System.ComponentModel.TypeConverter" Version="4.3.0" />
-<<<<<<< HEAD
     <PackageReference Include="xunit.runner.visualstudio" Version="2.4.3">
-=======
-    <PackageReference Include="xunit.runner.visualstudio" Version="2.4.0-beta.1.build3945">
->>>>>>> 11e5ca97
       <PrivateAssets>all</PrivateAssets>
       <IncludeAssets>runtime; build; native; contentfiles; analyzers; buildtransitive</IncludeAssets>
     </PackageReference>
