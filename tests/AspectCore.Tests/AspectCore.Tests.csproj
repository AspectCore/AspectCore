﻿<Project Sdk="Microsoft.NET.Sdk">
  <PropertyGroup>
<<<<<<< HEAD
    <TargetFrameworks>net5.0;netcoreapp3.1;netcoreapp2.1</TargetFrameworks>
    <IsPackable>false</IsPackable>
  </PropertyGroup>
  <ItemGroup>
    <PackageReference Include="Microsoft.Extensions.ObjectPool" Version="2.0.0" />
    <PackageReference Include="Microsoft.NET.Test.Sdk" Version="16.8.3" />
    <PackageReference Include="xunit" Version="2.4.1" />
    <PackageReference Include="xunit.runner.visualstudio" Version="2.4.3">
=======
    <TargetFramework>netcoreapp3.1</TargetFramework>
    <IsPackable>false</IsPackable>
  </PropertyGroup>
  <ItemGroup>
    <PackageReference Include="Microsoft.Extensions.ObjectPool" Version="3.1.0" />
    <PackageReference Include="Microsoft.NET.Test.Sdk" Version="15.7.0" />
    <PackageReference Include="xunit" Version="2.4.1" />
    <PackageReference Include="xunit.runner.visualstudio" Version="2.4.0-beta.1.build3945">
>>>>>>> 11e5ca97
      <PrivateAssets>all</PrivateAssets>
      <IncludeAssets>runtime; build; native; contentfiles; analyzers; buildtransitive</IncludeAssets>
    </PackageReference>
  </ItemGroup>
  <ItemGroup>
    <ProjectReference Include="..\..\src\AspectCore.Core\AspectCore.Core.csproj" />
  </ItemGroup>
</Project><|MERGE_RESOLUTION|>--- conflicted
+++ resolved
@@ -1,7 +1,6 @@
 ﻿<Project Sdk="Microsoft.NET.Sdk">
   <PropertyGroup>
-<<<<<<< HEAD
-    <TargetFrameworks>net5.0;netcoreapp3.1;netcoreapp2.1</TargetFrameworks>
+    <TargetFrameworks>net5.0;netcoreapp3.1</TargetFrameworks>
     <IsPackable>false</IsPackable>
   </PropertyGroup>
   <ItemGroup>
@@ -9,16 +8,6 @@
     <PackageReference Include="Microsoft.NET.Test.Sdk" Version="16.8.3" />
     <PackageReference Include="xunit" Version="2.4.1" />
     <PackageReference Include="xunit.runner.visualstudio" Version="2.4.3">
-=======
-    <TargetFramework>netcoreapp3.1</TargetFramework>
-    <IsPackable>false</IsPackable>
-  </PropertyGroup>
-  <ItemGroup>
-    <PackageReference Include="Microsoft.Extensions.ObjectPool" Version="3.1.0" />
-    <PackageReference Include="Microsoft.NET.Test.Sdk" Version="15.7.0" />
-    <PackageReference Include="xunit" Version="2.4.1" />
-    <PackageReference Include="xunit.runner.visualstudio" Version="2.4.0-beta.1.build3945">
->>>>>>> 11e5ca97
       <PrivateAssets>all</PrivateAssets>
       <IncludeAssets>runtime; build; native; contentfiles; analyzers; buildtransitive</IncludeAssets>
     </PackageReference>
