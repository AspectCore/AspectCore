## AspectCore Framework
[![Member project of .NET China Foundation](https://github.com/dotnetcore/Home/blob/master/icons/member-project-of-netchina.png)](https://github.com/dotnetcore)
[![GitHub license](https://img.shields.io/badge/license-MIT-blue.svg)](https://github.com/dotnetcore/AspectCore/blob/dev/LICENSE)  
AspectCore is an Aspect-Oriented Programming based cross platform framework for .NET Core and .NET Framework.  
  
Core support for aspect-interceptor,dependency injection integration , web applications , data validation , and more.   
  
<<<<<<< HEAD
## Docs
[IoC container and dependency injection in AspectCore](https://github.com/dotnetcore/AspectCore-Framework/blob/master/docs/injector.md)  
[Reflection extension in AspectCore](https://github.com/dotnetcore/AspectCore-Framework/blob/master/docs/reflection-extensions.md)

## Components
* [Application Metrics](https://github.com/dotnetcore/AspectCore-Metrics)   
* [Autofac Adapter](https://github.com/dotnetcore/AspectCore-Framework/tree/master/extras/src/AspectCore.Extensions.Autofac)
* [DataValidation](https://github.com/dotnetcore/AspectCore-Framework/tree/master/datavalidation)
* [IoC & DynamicProxy](https://github.com/dotnetcore/AspectCore-Framework/tree/master/core)
* [Microsoft.Extensions.DependencyInjection Adapter](https://github.com/dotnetcore/AspectCore-Framework/tree/master/extras/src/AspectCore.Extensions.DependencyInjection)
* [Reflection](https://github.com/dotnetcore/AspectCore-Framework/tree/master/reflection)   

## Who is using
* [Bing(jianxuanbing)](https://github.com/jianxuanbing/Bing)
* [DotnetSpider](https://github.com/dotnetcore/DotnetSpider)
* [EasyCaching](https://github.com/catcherwong/EasyCaching)
* [shriek-fx](https://github.com/ElderJames/shriek-fx)   
* [Util](https://github.com/dotnetcore/Util)

## Contributors
* [Savorboard](https://github.com/yuleyule66)  
* [AlexLEWIS](https://github.com/alexinea)
* [Konrad Banaszek](https://github.com/thecorrado)

## Contribute
One of the easiest ways to contribute is to participate in discussions and discuss issues. You can also contribute by submitting pull requests with code changes.

## License
[MIT](https://github.com/dotnetcore/AspectCore-Framework/blob/master/LICENSE)
=======
You can read documentation for AspectCore at [blogs](http://www.cnblogs.com/liuhaoyang/category/938337.html).
>>>>>>> 792ca29c
<|MERGE_RESOLUTION|>--- conflicted
+++ resolved
@@ -4,8 +4,7 @@
 AspectCore is an Aspect-Oriented Programming based cross platform framework for .NET Core and .NET Framework.  
   
 Core support for aspect-interceptor,dependency injection integration , web applications , data validation , and more.   
-  
-<<<<<<< HEAD
+
 ## Docs
 [IoC container and dependency injection in AspectCore](https://github.com/dotnetcore/AspectCore-Framework/blob/master/docs/injector.md)  
 [Reflection extension in AspectCore](https://github.com/dotnetcore/AspectCore-Framework/blob/master/docs/reflection-extensions.md)
@@ -34,7 +33,4 @@
 One of the easiest ways to contribute is to participate in discussions and discuss issues. You can also contribute by submitting pull requests with code changes.
 
 ## License
-[MIT](https://github.com/dotnetcore/AspectCore-Framework/blob/master/LICENSE)
-=======
-You can read documentation for AspectCore at [blogs](http://www.cnblogs.com/liuhaoyang/category/938337.html).
->>>>>>> 792ca29c
+[MIT](https://github.com/dotnetcore/AspectCore-Framework/blob/master/LICENSE)